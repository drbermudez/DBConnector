﻿using System;
using System.Collections.Generic;
using System.Linq;
using System.Text;
using System.Threading.Tasks;
using System.Data;
using System.Runtime.CompilerServices;
using System.Diagnostics;
using Npgsql;
using NpgsqlTypes;

namespace DBInterface
{
    /// <summary>
<<<<<<< HEAD
    /// Public class for connecting to a Postgre SQL database and execute sql commands
    /// </summary>
    class DBConnectorPostgreSQL: IDisposable
=======
    /// Class for connecting to Postgre SQL Database
    /// </summary>
    public class DBConnectorPostgreSQL: IDisposable
>>>>>>> cbdbad7f
    {
        private NpgsqlConnectionStringBuilder connectionString;
        private List<NpgsqlParameter> Parameters { get; set; }
        private bool disposed = false; //used for the Dispose method

        /// <summary>
        /// Gets a single result set in a data table
        /// </summary>
        public DataTable Table { get; private set; }
        /// <summary>
        /// Gets all result sets in a data set
        /// </summary>
        public DataSet Tables { get; private set; }

        /// <summary>
        /// Gets a list of Error objects with error messages
        /// </summary>
        public List<Error> ErrorList { get; private set; }

        /// <summary>
        /// Main constructor
        /// </summary>
        /// <param name="dataSource">Server name</param>
        /// <param name="initialCatalog">Data base name</param>
        /// <param name="userId">User Id</param>
        /// <param name="passWord">Password</param>
        /// <param name="integratedSecurity">Use Windows Authentication</param>
        /// <param name="commandTimeout">Time in seconds for query execution time before a timeout exception</param>
        /// <param name="connectionTimeOut">Time in seconds for connection time before a timeout exception</param>
        public DBConnectorPostgreSQL(string dataSource, string initialCatalog, string userId, string passWord, 
                                bool integratedSecurity, int commandTimeout, int connectionTimeOut)
        {
            connectionString = new NpgsqlConnectionStringBuilder();
            connectionString.Database = initialCatalog;
            connectionString.CommandTimeout = commandTimeout;
            connectionString.Host = dataSource;            
            connectionString.Username = userId;
            connectionString.Password = passWord;            
            connectionString.IntegratedSecurity = integratedSecurity;
            connectionString.Timeout = connectionTimeOut;
            Parameters = new List<NpgsqlParameter>();
            ErrorList = new List<Error>();
        }

        /// <summary>
        /// Main constructor
        /// </summary>
        /// <param name="connString">A connection string to the database</param>
        public DBConnectorPostgreSQL(string connString)
        {
            connectionString = new NpgsqlConnectionStringBuilder(connString);
            Parameters = new List<NpgsqlParameter>();
            ErrorList = new List<Error>();
        }

        /// <summary>
        /// Clears the list of SQL Parameters and the list of Errors
        /// </summary>
        public void Clear()
        {
            Parameters.Clear();
            ErrorList.Clear();
        }

        /// <summary>
        /// Add a parameter to the Sql Command
        /// </summary>
        /// <param name="name">Parameter name</param>
        /// <param name="value">Value for the parameter</param>
        /// <param name="dbType">Type of parameter in SQL Server</param>
        /// <param name="direction">Parameter direction (default is input)</param>        
        public void AddParameter(string name, object value, NpgsqlDbType dbType, ParameterDirection direction = ParameterDirection.Input)
        {
            NpgsqlParameter parameter = new NpgsqlParameter();
            parameter.Direction = direction;
            parameter.ParameterName = name;
            parameter.NpgsqlDbType = dbType;
            parameter.Value = value;
            if (!Parameters.Contains(parameter))
            {
                Parameters.Add(parameter);
            }
        }

        /// <summary>
        /// Add a list of parameters to the Sql Command
        /// </summary>
        /// <param name="parameters">List of SQL Parameters</param>
        public void AddParameters(List<NpgsqlParameter> parameters)
        {
            foreach(NpgsqlParameter parameter in parameters)
            {
                if (!Parameters.Contains(parameter))
                {
                    Parameters.Add(parameter);
                }
            }
        }

        /// <summary>
        /// Get whether the connection can be established or not
        /// </summary>
        public bool CanConnect()
        {
            bool canConnect = false;
            try
            {
                using (NpgsqlConnection connection = new NpgsqlConnection(connectionString.ConnectionString))
                {
                    connection.Open();
                    canConnect = Convert.ToBoolean(connection.State == ConnectionState.Open);
                    connection.Close();
                }                                
            }
            catch (Exception ex)
            {
                Error aError = new Error(ex.Source, ex.Message, GetCurrentMethod());
                ErrorList.Add(aError);
                canConnect = false;
            }
            return canConnect;
        }

        /// <summary>
        /// Execute SQL command and return the number of rows affected
        /// </summary>
        /// <param name="command">Command (Text command or Stored Procedure)</param>
        /// <param name="type">Type of command (text, stored procedure or table-direct)</param>
        /// <returns>Number of rows affected</returns>
        public int ExecuteNonQuery(string command, CommandType type)
        {
            int rowsAffected = 0;
            try
            {
                using (NpgsqlConnection connection = new NpgsqlConnection(connectionString.ConnectionString))
                {
                    using (NpgsqlCommand cmd = new NpgsqlCommand(command))
                    {
                        cmd.Connection = connection;
                        foreach(NpgsqlParameter parameter in Parameters)
                        {
                            cmd.Parameters.Add(parameter);
                        }
                        cmd.CommandType = type;
                        cmd.Connection.Open();
                        rowsAffected = cmd.ExecuteNonQuery();
                        cmd.Connection.Close();
                    }                    
                }
            }
            catch (Exception ex)
            {
                Error aError = new Error(ex.Source, ex.Message, GetCurrentMethod());
                ErrorList.Add(aError);
            }
            return rowsAffected;
        }
        
        /// <summary>
        /// Returns the first column of the first row in the executed query. Additional rows and columns are ignored.
        /// </summary>
        /// <param name="command">Command (Text command or Stored Procedure)</param>
        /// <param name="type">Type of command (text, stored procedure or table-direct)</param>
        /// <returns></returns>
        public object ExecuteScalar(string command, CommandType type)
        {
            object value = null;
            try
            {
                using (NpgsqlConnection connection = new NpgsqlConnection(connectionString.ConnectionString))
                {
                    using (NpgsqlCommand cmd = new NpgsqlCommand(command))
                    {
                        cmd.Connection = connection;
                        foreach (NpgsqlParameter parameter in Parameters)
                        {
                            cmd.Parameters.Add(parameter);
                        }
                        cmd.CommandType = type;
                        cmd.Connection.Open();
                        value = cmd.ExecuteScalar();
                        cmd.Connection.Close();
                    }
                }
            }
            catch (Exception ex)
            {
                Error aError = new Error(ex.Source, ex.Message, GetCurrentMethod());
                ErrorList.Add(aError);
            }
            return value;
        }

        /// <summary>
        /// Uses a SQL Data Reader to load a data table with data from the query execution
        /// </summary>
        /// <param name="command">Command (Text command or Stored Procedure)</param>
        /// <param name="type">Type of command (text, stored procedure or table-direct)</param>
        /// <returns>Data Table with the execution results</returns>
        public DataTable GetTable(string command, CommandType type)
        {            
            DataTable resultSet = new DataTable();
            try
            {
                using (NpgsqlConnection connection = new NpgsqlConnection(connectionString.ConnectionString))
                {
                    using (NpgsqlCommand cmd = new NpgsqlCommand(command))
                    {
                        cmd.Connection = connection;
                        foreach (NpgsqlParameter parameter in Parameters)
                        {
                            cmd.Parameters.Add(parameter);
                        }
                        cmd.CommandType = type;
                        cmd.Connection.Open();

                        NpgsqlDataReader reader = null;
                        reader = cmd.ExecuteReader(CommandBehavior.KeyInfo);

                        resultSet.Load(reader);
                        reader.Close();
                        cmd.Connection.Close();
                    }
                }
            }
            catch (Exception ex)
            {
                Error aError = new Error(ex.Source, ex.Message, GetCurrentMethod());
                ErrorList.Add(aError);
            }
            return resultSet;
        }

        /// <summary>
        /// Uses a SQL Data Reader to load a data set with data tables from the query execution
        /// </summary>
        /// <param name="command">Command (Text command or Stored Procedure)</param>
        /// <param name="type">Type of command (text, stored procedure or table-direct)</param>
        /// <returns>Data Set with Data Tables containing the execution results</returns>
        public DataSet GetDataSet(string command, CommandType type)
        {
            DataSet resultSet = new DataSet();
            try
            {
                using (NpgsqlConnection connection = new NpgsqlConnection(connectionString.ConnectionString))
                {
                    using (NpgsqlCommand cmd = new NpgsqlCommand(command))
                    {
                        cmd.Connection = connection;
                        foreach (NpgsqlParameter parameter in Parameters)
                        {
                            cmd.Parameters.Add(parameter);
                        }
                        cmd.CommandType = type;
                        cmd.Connection.Open();

                        NpgsqlDataReader reader = null;
                        reader = cmd.ExecuteReader(CommandBehavior.KeyInfo);

                        do
                        {
                            DataTable table = new DataTable();
                            table.Load(reader);
                            resultSet.Tables.Add(table);
                        } while (!reader.IsClosed);

                        reader.Close();
                        cmd.Connection.Close();
                    }
                }
            }
            catch (Exception ex)
            {
                Error aError = new Error(ex.Source, ex.Message, GetCurrentMethod());
                ErrorList.Add(aError);
            }
            return resultSet;
        }

        /// <summary>
        /// Uses a SQL Data Reader to load a data table with data from the query execution
        /// </summary>
        /// <param name="command">Command (Text command or Stored Procedure)</param>
        /// <param name="type">Type of command (text, stored procedure or table-direct)</param>
        /// <returns>Data Table with the execution results</returns>
        public void LoadTable(string command, CommandType type)
        {
            DataTable resultSet = new DataTable();
            try
            {
                using (NpgsqlConnection connection = new NpgsqlConnection(connectionString.ConnectionString))
                {
                    using (NpgsqlCommand cmd = new NpgsqlCommand(command))
                    {
                        cmd.Connection = connection;
                        foreach (NpgsqlParameter parameter in Parameters)
                        {
                            cmd.Parameters.Add(parameter);
                        }
                        cmd.CommandType = type;
                        cmd.Connection.Open();

                        NpgsqlDataReader reader = null;
                        reader = cmd.ExecuteReader(CommandBehavior.KeyInfo);

                        resultSet.Load(reader);
                        reader.Close();
                        cmd.Connection.Close();
                    }
                }
            }
            catch (Exception ex)
            {
                Error aError = new Error(ex.Source, ex.Message, GetCurrentMethod());
                ErrorList.Add(aError);
            }
            Table = resultSet;
        }

        /// <summary>
        /// Uses a SQL Data Reader to load a data set with data tables from the query execution
        /// </summary>
        /// <param name="command">Command (Text command or Stored Procedure)</param>
        /// <param name="type">Type of command (text, stored procedure or table-direct)</param>
        /// <returns>Data Set with Data Tables containing the execution results</returns>
        public void LoadDataSet(string command, CommandType type)
        {
            DataSet resultSet = new DataSet();
            try
            {
                using (NpgsqlConnection connection = new NpgsqlConnection(connectionString.ConnectionString))
                {
                    using (NpgsqlCommand cmd = new NpgsqlCommand(command))
                    {
                        cmd.Connection = connection;
                        foreach (NpgsqlParameter parameter in Parameters)
                        {
                            cmd.Parameters.Add(parameter);
                        }
                        cmd.CommandType = type;
                        cmd.Connection.Open();

                        NpgsqlDataReader reader = null;
                        reader = cmd.ExecuteReader(CommandBehavior.KeyInfo);

                        do
                        {
                            DataTable table = new DataTable();
                            table.Load(reader);
                            resultSet.Tables.Add(table);
                        } while (!reader.IsClosed);

                        reader.Close();
                        cmd.Connection.Close();
                    }
                }
            }
            catch (Exception ex)
            {
                Error aError = new Error(ex.Source, ex.Message, GetCurrentMethod());
                ErrorList.Add(aError);
            }
            Tables = resultSet;
        }

        /// <summary>
        /// Disposes of any unmanaged resources or managed recources that implement IDisposable
        /// </summary>
        public void Dispose()
        {
            Dispose(true);

            // Use SupressFinalize in case a subclass 
            // of this type implements a finalizer.
            GC.SuppressFinalize(this);
        }

        /// <summary>
        /// Overrides the native Didspose method
        /// </summary>
        /// <param name="disposing">True or False</param>
        protected virtual void Dispose(bool disposing)
        {
            if (!disposed)
            {
                if (disposing)
                {
                    // Clear all property values that maybe have been set
                    // when the class was instantiated 
                    Clear();
                    connectionString.Clear();
                    connectionString = null;
                }

                // Indicate that the instance has been disposed.
                disposed = true;
            }
        }

        /// <summary>
        /// Returns the name of the method or routine being executed
        /// </summary>
        /// <returns>Name of the method or routine as a string value</returns>
        [MethodImpl(MethodImplOptions.NoInlining)]
        private string GetCurrentMethod()
        {
            StackTrace st = new StackTrace();
            StackFrame sf = st.GetFrame(1);

            return sf.GetMethod().Name;
        }
    }
}<|MERGE_RESOLUTION|>--- conflicted
+++ resolved
@@ -11,16 +11,7 @@
 
 namespace DBInterface
 {
-    /// <summary>
-<<<<<<< HEAD
-    /// Public class for connecting to a Postgre SQL database and execute sql commands
-    /// </summary>
     class DBConnectorPostgreSQL: IDisposable
-=======
-    /// Class for connecting to Postgre SQL Database
-    /// </summary>
-    public class DBConnectorPostgreSQL: IDisposable
->>>>>>> cbdbad7f
     {
         private NpgsqlConnectionStringBuilder connectionString;
         private List<NpgsqlParameter> Parameters { get; set; }
